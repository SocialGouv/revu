--- conflicted
+++ resolved
@@ -5,12 +5,10 @@
 } from '../../../prompt-strategies/build-discussion-prompt-segments.ts'
 import { computeSegmentsPrefixHash } from '../../../utils/prompt-prefix.ts'
 import { logSystemWarning } from '../../../utils/logger.ts'
-<<<<<<< HEAD
 import { getRuntimeConfig } from '../../../core/utils/runtime-config.ts'
-=======
+
 const MAX_OPENAI_PROMPT_CHARS =
   Number(process.env.MAX_OPENAI_PROMPT_CHARS) || 120_000
->>>>>>> 73f16471
 
 export async function discussionSender(
   promptOrSegments: string | DiscussionPromptSegments,
@@ -20,10 +18,9 @@
   const client = new OpenAI({ apiKey: runtime.llm.openai.apiKey })
 
   const hasSegments = Array.isArray((promptOrSegments as any)?.stableParts)
-<<<<<<< HEAD
+
   const model = runtime.llm.openai.model
-=======
-  const model = process.env.OPENAI_MODEL || 'gpt-5'
+  
   // For discussions, allow enough budget for both reasoning and answer,
   // but keep reasoning effort lower when thinking is disabled.
   const maxOutputTokens = enableThinking ? 2048 : 1024
@@ -57,7 +54,6 @@
   function normalizeContent(raw: unknown): string {
     return extractText(raw)
   }
->>>>>>> 73f16471
 
   let prefixHash: string | undefined
   // Normalize to a single user message string (deterministic join)
@@ -73,11 +69,9 @@
         ).map((p) => p.text)
       ].join('\n')
     : String(promptOrSegments)
-<<<<<<< HEAD
+
   const maxChars = runtime.llm.openai.maxPromptChars
-=======
 
->>>>>>> 73f16471
   const content =
     rawContent.length > maxChars
       ? `${rawContent.slice(0, maxChars)}\n... (truncated)`
@@ -90,28 +84,11 @@
     )
   }
 
-<<<<<<< HEAD
-  const completion = await client.chat.completions.create({
-    model,
-    messages: [{ role: 'user', content }],
-    temperature: 0,
-    max_tokens: enableThinking ? 2048 : 1024
-  })
-
-  if (runtime.discussion.promptCache.debug && hasSegments && prefixHash) {
-    const usage = (completion as any)?.usage ?? {}
-    const metrics = {
-      prefix_hash: prefixHash,
-      prompt_tokens: usage.prompt_tokens,
-      completion_tokens: usage.completion_tokens,
-      total_tokens: usage.total_tokens
-=======
   async function callOnce(
     inputContent: string,
     options?: {
       maxTokens?: number
       reasoningEffort?: 'low' | 'medium' | 'high'
->>>>>>> 73f16471
     }
   ) {
     const response = await client.responses.create({

import OpenAI from 'openai'
import { REVIEW_PARAMETERS_SCHEMA } from '../../shared/review-tool-schema.ts'
import { getOpenAITemperature } from '../../shared/line-comments-common.ts'
import { computePromptHash } from '../../../utils/prompt-prefix.ts'
import { logSystemWarning } from '../../../utils/logger.ts'
import { getRuntimeConfig } from '../../../core/utils/runtime-config.ts'

/**
 * Line comments OpenAI sender.
 * Uses OpenAI Responses API with Structured Outputs (json_schema) to enforce
 * a structured JSON response matching REVIEW_PARAMETERS_SCHEMA.
 *
 * - Uses official OpenAI endpoint via the official SDK
 * - Returns the raw JSON string matching the shared schema
 * - Maps thinkingEnabled to temperature (no chain-of-thought logging)
 *
 * Required env:
 *   - OPENAI_API_KEY
 * Optional env:
 *   - OPENAI_MODEL (defaults to "gpt-5")
 */
export async function openaiLineCommentsSender(
  prompt: string,
  enableThinking: boolean = false
): Promise<string> {
  const runtime = await getRuntimeConfig()
  const apiKey = runtime.llm.openai.apiKey
  if (!apiKey) {
    throw new Error('OPENAI_API_KEY is required when llmProvider=openai')
  }

  const client = new OpenAI({ apiKey })

<<<<<<< HEAD
  const model = runtime.llm.openai.model
  // Prepare shared payload parts (tools, messages, temperature)
  // Pass model to enable model-specific parameter handling (e.g., GPT-5 requires temperature=1)
  const prepared = prepareLineCommentsPayload(
    'openai',
    prompt,
    enableThinking,
    model
  )
=======
  const model = process.env.OPENAI_MODEL || 'gpt-5'
  const temperature = getOpenAITemperature(model, enableThinking)
>>>>>>> 73f16471

  const promptHash = computePromptHash(prompt, model)

  const response = await client.responses.create({
    model,
    input: prompt,
    temperature,
    text: {
      format: {
        type: 'json_schema',
        name: 'code_review',
        strict: true,
        schema: REVIEW_PARAMETERS_SCHEMA
      }
    }
  })

<<<<<<< HEAD
  if (runtime.discussion.promptCache.debug) {
    const usage = (completion as any)?.usage ?? {}
=======
  if (process.env.PROMPT_CACHE_DEBUG === 'true') {
    const usage = (response as any)?.usage ?? {}
>>>>>>> 73f16471
    const metrics = {
      prompt_hash: promptHash,
      prompt_tokens: usage.prompt_tokens,
      completion_tokens: usage.completion_tokens,
      total_tokens: usage.total_tokens
    }
    logSystemWarning('OpenAI line-comments cache context', {
      context_msg: JSON.stringify(metrics)
    })
  }

  const raw = (response as any).output_text
  if (typeof raw !== 'string' || !raw.trim()) {
    throw new Error(
      'OpenAI Responses API did not return output_text for line comments'
    )
  }

  // Validate JSON is parseable; return as string to match Anthropic sender contract
  try {
    JSON.parse(raw)
  } catch (e) {
    throw new Error(
      `OpenAI Responses API returned invalid JSON for line comments: ${
        e instanceof Error ? e.message : String(e)
      }`
    )
  }

  return raw
}<|MERGE_RESOLUTION|>--- conflicted
+++ resolved
@@ -31,7 +31,7 @@
 
   const client = new OpenAI({ apiKey })
 
-<<<<<<< HEAD
+
   const model = runtime.llm.openai.model
   // Prepare shared payload parts (tools, messages, temperature)
   // Pass model to enable model-specific parameter handling (e.g., GPT-5 requires temperature=1)
@@ -41,10 +41,6 @@
     enableThinking,
     model
   )
-=======
-  const model = process.env.OPENAI_MODEL || 'gpt-5'
-  const temperature = getOpenAITemperature(model, enableThinking)
->>>>>>> 73f16471
 
   const promptHash = computePromptHash(prompt, model)
 
@@ -62,13 +58,8 @@
     }
   })
 
-<<<<<<< HEAD
   if (runtime.discussion.promptCache.debug) {
     const usage = (completion as any)?.usage ?? {}
-=======
-  if (process.env.PROMPT_CACHE_DEBUG === 'true') {
-    const usage = (response as any)?.usage ?? {}
->>>>>>> 73f16471
     const metrics = {
       prompt_hash: promptHash,
       prompt_tokens: usage.prompt_tokens,

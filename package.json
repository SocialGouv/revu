--- conflicted
+++ resolved
@@ -30,11 +30,8 @@
     "handlebars": "^4.7.8",
     "ignore": "^7.0.5",
     "js-yaml": "^4.1.0",
-<<<<<<< HEAD
+    "openai": "^6.3.0",
     "p-retry": "^7.0.0",
-=======
-    "openai": "^6.3.0",
->>>>>>> e1b19395
     "picomatch": "^4.0.3",
     "probot": "^14.0.0",
     "ts-deepmerge": "^7.0.3",
